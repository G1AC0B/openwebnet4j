/**
 * Copyright (c) 2020-2022 Contributors to the openwebnet4j project
 *
 * See the NOTICE file(s) distributed with this work for additional
 * information.
 *
 * All rights reserved. This program and the accompanying materials
 * are made available under the terms of the Eclipse Public License 2.0
 * which accompanies this distribution, and is available at
 * http://www.eclipse.org/legal/epl-2.0/
 *
 * SPDX-License-Identifier: EPL-2.0
 *
 */
package org.openwebnet4j.message;

import java.util.Arrays;

import org.openwebnet4j.OpenDeviceType;
import org.slf4j.Logger;
import org.slf4j.LoggerFactory;

/**
 * BaseOpenMessage class is the abstract base class for other OpenWebNet message types.
 *
 * @author M. Valla - Initial contribution
 */
public abstract class BaseOpenMessage extends OpenMessage {

    private final Logger logger = LoggerFactory.getLogger(BaseOpenMessage.class);

    protected static final int MAX_FRAME_LENGTH = 1024; // max OWN frame length

    // TODO change to factory methods? (formatDimRequest(...) )
    protected static final String FORMAT_DIMENSION_REQUEST = "*#%d*%s*%d##";
    protected static final String FORMAT_DIMENSION_WRITING_1V = "*#%d*%s*#%d*%s##";
    protected static final String FORMAT_DIMENSION_WRITING_2V = "*#%d*%s*#%d*%s*%s##";
    protected static final String FORMAT_DIMENSION_WRITING_1P_1V = "*#%d*%s*#%d#%s*%s##";
    protected static final String FORMAT_REQUEST = "*%d*%d*%s##";
    protected static final String FORMAT_REQUEST_WHAT_STR = "*%d*%s*%s##";
    protected static final String FORMAT_REQUEST_PARAM_STR = "*%d*%s#%d*%s##";

    protected static final String FORMAT_STATUS = "*#%d*%s##";
    protected static final String FORMAT_STATUS_NO_WHERE = "*#%d##";

    // private String whoStr = null; // WHO part of the frame
    private String whatStr = null; // WHAT part of the frame
    protected String whereStr = null; // WHERE part of the frame
    private String dimStr = null; // DIM part of the frame

    protected Who who = null;
    private What what = null;
    protected Where where = null;
    private Dim dim = null;

    private Boolean isCommand = null;
    private Boolean isCommandTranslation = null;

    private Boolean isDimWriting = null; // true if dim writing *#WHO*WHERE*#DIM...##
    private int[] dimParams = null; // list of dimension params PAR1...PARn in the frame
    // *#WHO*WHERE*DIM#PAR1...#PARn*...##
    private String[] dimValues = null; // list of dimension values VAL1...VALn in the frame
    // *#WHO*WHERE*DIM...*VAL1*...*VALn##

    private int[] commandParams = null; // list of command parameters PAR1...PARn in the frame
    // *WHO*WHAT#PAR1...#PARn*WHERE##

    protected BaseOpenMessage(String frame) {
        this.frameValue = frame;
    }

    @Override
    public boolean isCommand() {
        if (isCommand == null) {
            isCommand = Boolean.valueOf(!(frameValue.startsWith(FRAME_START_DIM)));
        }
        return isCommand;
    }

    /**
     * Parses the frame and returns a new {@link OpenMessage} object. To improve efficiency, this parser uses a "lazy
     * approach": inner parts (WHERE, WHAT, DIM, parameters, etc.) are not parsed/checked until requested. This means
     * these
     * parts of the frame may not be valid.
     *
     * @param frame the frame String to parse
     * @return a new {@link OpenMessage} object representing the OpenWebNet frame
     * @throws MalformedFrameException in case the provided frame String is not a valid OpenWebNet
     *             frame
     * @throws UnsupportedFrameException in case the provided frame String is not a supported
     *             OpenWebNet frame
     */
    public static OpenMessage parse(String frame) throws MalformedFrameException, UnsupportedFrameException {
        boolean isCmd = true;
        if (frame == null) {
            throw new MalformedFrameException("Frame is null");
        }
        if (OpenMessage.FRAME_ACK.equals(frame) || OpenMessage.FRAME_NACK.equals(frame)
                || OpenMessage.FRAME_BUSY_NACK.equals(frame)) {
            return new AckOpenMessage(frame);
        }
        if (!frame.endsWith(OpenMessage.FRAME_END)) {
            throw new MalformedFrameException("Frame does not end with terminator " + OpenMessage.FRAME_END);
        }
        if (frame.startsWith(OpenMessage.FRAME_START_DIM)) {
            isCmd = false;
        } else if (!frame.startsWith(FRAME_START)) {
            throw new MalformedFrameException("Frame does not start with '*' or '*#'");
        }
        if (frame.length() > MAX_FRAME_LENGTH) {
            throw new MalformedFrameException("Frame length is > " + MAX_FRAME_LENGTH);
        }
        // check if there are bad characters
        for (char c : frame.toCharArray()) {
            if (!Character.isDigit(c)) {
                if (c != '#' && c != '*') {
                    throw new MalformedFrameException("Frame can only contain '#', '*' or digits [0-9]");
                }
            }
        }
        String[] parts = getPartsStrings(frame);
        // parts[0] is empty, first is WHO
        String whoStr = parts[1];
        if (!isCmd) {
            whoStr = parts[1].substring(1); // remove '#' from WHO part
        }
        BaseOpenMessage baseMsg = parseWho(whoStr, frame);
        baseMsg.isCommand = isCmd;
        baseMsg.parseParts(parts);
        return baseMsg;
    }

    private static String[] getPartsStrings(String frame) throws MalformedFrameException {
        // remove trailing "##" and get frame parts separated by '*'
        String[] parts = frame.substring(0, frame.length() - 2).split("\\*");
        if (parts.length < 2) {
            throw new MalformedFrameException("Invalid frame");
        }
        return parts;
    }

    private void parseParts(String[] parts) throws MalformedFrameException {
        if (isCommand()) {
            if (parts.length > 2) {
                whatStr = parts[2]; // second part is WHAT
            } else {
                throw new MalformedFrameException("Cmd frames must contain a What part");
            }
            if (parts.length > 3) {
                whereStr = parts[3]; // third part is WHERE (optional)
            }
        } else {
            if (parts.length > 2 && !(parts[2].equals(""))) {
                whereStr = parts[2]; // second part is WHERE
            }
            if (parts.length >= 4) {
                dimStr = parts[3]; // third part is DIM
                // copy last parts of this frame as DIM values
                dimValues = Arrays.copyOfRange(parts, 4, parts.length);
            }
        }
    }

    private void parseParts() throws MalformedFrameException {
        parseParts(getPartsStrings(frameValue));
    }

    /**
     * Returns message WHO
     *
     * @return message WHO
     */
    public Who getWho() {
        return who;
    }

    /**
     * Returns message WHAT or null if message has no valid WHAT part
     *
     * @return message WHAT
     */
    public What getWhat() {
        if (what == null) {
            try {
                if (whatStr == null) {
                    parseParts();
                }
                parseWhat();
            } catch (FrameException e) {
                logger.warn("{} for frame {}", e.getMessage(), frameValue);
            }
        }
        return what;
    }

    /**
     * Returns message WHERE or null if message has no valid WHERE part
     *
     * @return message WHERE
     */
    public Where getWhere() {
        if (where == null) {
            try {
                if (whereStr == null) {
                    parseParts();
                }
                parseWhere();
            } catch (FrameException e) {
                logger.warn("{} for frame {}", e.getMessage(), frameValue);
            }
        }
        return where;
    }

    /**
     * Returns message DIM (dimension, <code>*#WHO*#DIM*...##</code>) or null id not DIM is present
     *
     * @return message DIM, or null if no DIM is present
     */
    public Dim getDim() {
        if (dim == null) {
            try {
                if (dimStr == null) {
                    parseParts();
                }
                parseDim();
            } catch (FrameException e) {
                logger.warn("{} - frame {}", e.getMessage(), frameValue);
            }
        }
        return dim;
    }

    /**
     * Check if message is a dimension writing message <code>*#WHO*#DIM*...##</code>
     *
     * @return true if it's a dimension writing message
     */
    public boolean isDimWriting() {
        if (isDimWriting == null) {
            getDim();
        }
        return isDimWriting;
    }

    /**
     * Parse WHO from given whoPart and returns a BaseOpenMessage of the corresponding type
     *
     * @param whoPart String containing the WHO
     * @param frame the frame string
     * @throws MalformedFrameException in case of error in frame
     */
    private static BaseOpenMessage parseWho(String whoPart, String frame)
            throws MalformedFrameException, UnsupportedFrameException {
        Who who = null;
        try {
            int whoInt = Integer.parseInt(whoPart);
            if (Who.isValidValue(whoInt)) {
                who = Who.fromValue(whoInt);
            } else {
                throw new MalformedFrameException("WHO not recognized: " + whoPart);
            }
        } catch (NumberFormatException nf) {
            throw new MalformedFrameException("WHO not recognized: " + whoPart);
        }

        BaseOpenMessage baseopenmsg = null;
        switch (who) {
            case GATEWAY_MANAGEMENT:
                baseopenmsg = new GatewayMgmt(frame);
                break;
            case LIGHTING:
                baseopenmsg = new Lighting(frame);
                break;
            case AUTOMATION:
                baseopenmsg = new Automation(frame);
                break;
            case ENERGY_MANAGEMENT:
                baseopenmsg = new EnergyManagement(frame);
                break;
            case THERMOREGULATION:
                baseopenmsg = new Thermoregulation(frame);
                break;
            case CEN_SCENARIO_SCHEDULER:
                baseopenmsg = new CENScenario(frame);
                break;
            case CEN_PLUS_SCENARIO_SCHEDULER:
                baseopenmsg = new CENPlusScenario(frame);
                break;
            case ENERGY_MANAGEMENT_DIAGNOSTIC:
                baseopenmsg = new EnergyManagementDiagnostic(frame);
                break;
            case THERMOREGULATION_DIAGNOSTIC:
                baseopenmsg = new ThermoregulationDiagnostic(frame);
                break;
            case AUX:
                baseopenmsg = new Auxiliary(frame);
<<<<<<< HEAD
=======
                break;
            case BURGLAR_ALARM:
                baseopenmsg = new Alarm(frame);
                break;
>>>>>>> 279dc1eb
            default:
                break;
        }
        if (baseopenmsg != null) {
            baseopenmsg.who = who;
            return baseopenmsg;
        } else {
            throw new UnsupportedFrameException("WHO not recognized/supported: " + who);
        }
    }

    /**
     * Parse WHAT and its parameters and assigns it to {@link what} and {@link commandParams} obj
     * attributes
     *
     * @throws FrameException in case of error in frame
     */
    private void parseWhat() throws FrameException {
        if (whatStr == null) {
            return;
        }
        String[] parts = whatStr.split("\\#");
        if (parts != null) {
            int partsIndex = 0;
            try {
                if ((Integer.parseInt(parts[partsIndex]) == What.WHAT_COMMAND_TRANSLATION) && parts.length > 1) {
                    // commandTranslation: 1000#WHAT
                    isCommandTranslation = true;
                    partsIndex++; // skip first 1000 value
                } else {
                    isCommandTranslation = false;
                }
                what = whatFromValue(Integer.parseInt(parts[partsIndex]));
                commandParams = new int[0];
                if (what == null) {
                    throw new UnsupportedFrameException("Unsupported WHAT=" + whatStr);
                }
                if (parts.length > 1) { // copy command parameters into commandParams
                    commandParams = new int[parts.length - partsIndex - 1];
                    for (int i = 0; i < commandParams.length; i++) {
                        commandParams[i] = Integer.parseInt(parts[i + partsIndex + 1]);
                    }
                }
            } catch (NumberFormatException e) {
                throw new MalformedFrameException("Invalid integer format in WHAT=" + whatStr);
            }
        }
    }

    /**
     * Parse WHERE and assigns it to {@link where} attribute
     *
     * @throws FrameException in case of error in frame
     */
    protected abstract void parseWhere() throws FrameException;

    /**
     * Parse DIM, its params and values and assigns it to {@link dim}, {@link dimParams} and {@link
     * dimValues} attributes
     */
    private void parseDim() throws FrameException {
        if (dimStr == null) {
            return;
        }
        String ds = dimStr;
        if (ds.startsWith("#")) { // Dim writing
            isDimWriting = true;
            ds = ds.substring(1);
        } else {
            isDimWriting = false;
        }
        String[] dimParts = ds.split("#");
        try {
            dim = dimFromValue(Integer.parseInt(dimParts[0]));
            if (dim == null) {
                throw new UnsupportedFrameException("Unsupported DIM: " + dimStr);
            }
            // copy last parts of dimStr as dim params
            setDimParams(Arrays.copyOfRange(dimParts, 1, dimParts.length));
        } catch (NumberFormatException nfe) {
            throw new MalformedFrameException("Invalid DIM in frame: " + dimStr);
        }
    }

    protected abstract Dim dimFromValue(int i);

    protected abstract What whatFromValue(int i);

    /**
     * Tries to return a {@link OpenDeviceType} based on frame value
     *
     * @return recognized device type or null if not device can be recognized
     * @throws FrameException in case of error in frame
     */
    public abstract OpenDeviceType detectDeviceType() throws FrameException;

    /**
     * Check if message is a command translation (*WHO*1000#WHAT*...##)
     *
     * @return true if the WHAT part is prefixed with command translation: 1000#
     * @throws FrameException in case of error in frame
     */
    public boolean isCommandTranslation() throws FrameException {
        if (isCommand()) {
            if (isCommandTranslation == null) {
                getWhat(); // by parsing what we get command translation
            }
        } else {
            isCommandTranslation = false;
        }
        if (isCommandTranslation != null) {
            return isCommandTranslation.booleanValue();
        } else {
            return false;
        }
    }

    /**
     * Returns message command parameters (*WHO*WHAT#Param1#Param2...#ParamN*...), or empty array if
     * no parameters are present
     *
     * @return int[] of command parameters, or empty array if no parameters are present
     * @throws FrameException in case of error in frame
     */
    public int[] getCommandParams() throws FrameException {
        if (commandParams == null) {
            getWhat();
        }
        return commandParams;
    }

    /**
     * Returns an array with DIM parameters PAR1..PARN (*#WHO*DIM#PAR1..#PARN*...##), or empty array
     * if no parameters are present
     *
     * @return a int[] of DIM parameters, or empty array if no parameters are present
     * @throws FrameException in case of error in frame
     */
    public int[] getDimParams() throws FrameException {
        if (dimParams == null) {
            getDim();
        }
        return dimParams;
    }

    /**
     * Set Dim params to given array
     *
     * @param params the String[] of Dim params
     */
    private void setDimParams(String[] params) throws NumberFormatException {
        int[] tempArr = Arrays.stream(params).mapToInt(Integer::parseInt).toArray();

        dimParams = tempArr;
    }

    /**
     * Returns and array with DIM values, or empty array if no values are present
     *
     * @return a String[] of DIM values, or empty array if no values are present
     * @throws FrameException in case of error in frame
     */
    public String[] getDimValues() throws FrameException {
        if (dimValues == null) {
            getDim();
        }
        return dimValues;
    }

    /**
     * Helper method to add to the given msg frame a list of values separated by <code>*</code> at
     * the end of the frame: <code>*frame##</code> --&gt; <code>*frame*val1*val2*..*valN##</code>
     *
     * @param msgStr the input frame String
     * @param vals Strings containing values to be added to the frame
     * @return a String with the new message frame with values added at the end
     */
    protected static String addValues(String msgStr, String... vals) {
        String str = msgStr.substring(0, msgStr.length() - 2);
        for (int i = 0; i < vals.length; ++i) {
            str = str + "*" + vals[i];
        }
        str += FRAME_END;
        return str;
    }

    @Override
    public String toStringVerbose() {
        String verbose = "<" + frameValue + ">{" + getWho();
        try {
            if (isCommand()) {
                verbose += "-" + getWhat();
                if (isCommandTranslation()) {
                    verbose += "(translation)";
                }
                if (getCommandParams().length > 0) {
                    verbose += ",cmdParams=" + Arrays.toString(getCommandParams());
                }
                if (getWhere() != null) {
                    verbose += "," + getWhere();
                }
            } else {
                verbose += "-" + getDim();
                if (isDimWriting()) {
                    verbose += " (writing)";
                }
                if (getWhere() != null) {
                    verbose += "," + getWhere();
                }
                if (getDimParams().length > 0) {
                    verbose += ",dimParams=" + Arrays.toString(getDimParams());
                }
                if (getDimValues().length > 0) {
                    verbose += ",dimValues=" + Arrays.toString(getDimValues());
                }
            }
        } catch (FrameException e) {
            logger.warn("Error during toStringVerbose()", e);
            e.printStackTrace();
        }
        return verbose + "}";
    }
}<|MERGE_RESOLUTION|>--- conflicted
+++ resolved
@@ -295,13 +295,10 @@
                 break;
             case AUX:
                 baseopenmsg = new Auxiliary(frame);
-<<<<<<< HEAD
-=======
                 break;
             case BURGLAR_ALARM:
                 baseopenmsg = new Alarm(frame);
                 break;
->>>>>>> 279dc1eb
             default:
                 break;
         }

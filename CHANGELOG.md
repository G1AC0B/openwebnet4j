--- conflicted
+++ resolved
@@ -1,6 +1,11 @@
 # Changelog
 
-<<<<<<< HEAD
+## [0.8.0-SNAPSHOT] - 2022-??-??
+
+### Added
+- Support for Burglar Alarm (WHO=5)
+
+
 ## [0.7.1] - 2022-01-14
 
 ### Fixed
@@ -16,12 +21,6 @@
 - code cleanup
 - moved to Log4j-2 binding for SLF4J
 - Thermo: refactored WhatThermo, isStandAlone param
-=======
-## [0.8.0-SNAPSHOT] - 2021-11-????
-
-### Added
-- Support for Burglar Alarm (WHO=5)
->>>>>>> 279dc1eb
 
 
 ## [0.7.0] - 2021-11-12
